--- conflicted
+++ resolved
@@ -17,13 +17,8 @@
   </PropertyGroup>
 
   <ItemGroup>
-<<<<<<< HEAD
-    <PackageReference Include="CommandLineParser" Version="2.3.0" />
+    <PackageReference Include="CommandLineParser" Version="2.7.82" />
     <PackageReference Include="DbfDataReader" Version="0.5.3" />
-=======
-    <PackageReference Include="CommandLineParser" Version="2.7.82" />
-    <PackageReference Include="DbfDataReader" Version="0.5.2" />
->>>>>>> 82c53eec
   </ItemGroup>
 
 </Project>